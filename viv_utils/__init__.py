--- conflicted
+++ resolved
@@ -210,20 +210,84 @@
     vw.setMeta('Format', 'pe')
     vw._snapInAnalysisModules()
 
-<<<<<<< HEAD
-    if typ == "R":
-        perm = envi.memory.MM_READ
-    elif typ == "RW":
-        perm = envi.memory.MM_READ_WRITE
-    elif typ == "RE":
-        perm = envi.memory.MM_READ_EXEC
-    elif typ == "RWE" or typ == "IMAGE" or typ == "WINSOCK":
-        perm = envi.memory.MM_RWX
-    else:
-        perm = envi.memory.MM_NONE
-        
-    vw.addMemoryMap(baseaddr,envi.memory.MM_RWX, 'raw', buf)
-    vw.addSegment(baseaddr, len(buf), '%.8x-%s' % (baseaddr, "RWE"), 'blob' )
+    vw.addMemoryMap(base, envi.memory.MM_RWX, 'shellcode', buf)
+    vw.addSegment(base, len(buf), 'shellcode_0x%x' % base, 'blob')
+
+    if entry_point:
+        vw.addEntryPoint(base + entry_point)
+    vw.analyze()
+
+    if should_save:
+        if save_path is None:
+            raise Exception("Failed to save workspace, destination save path cannot be empty")
+        vw.setMeta("StorageName", "%s.viv" % save_path)
+        vw.saveWorkspace()
+
+    return vw
+
+
+def saveWorkspaceToBytes(vw):
+    """
+    serialize a vivisect workspace to a Python string/bytes.
+
+    note, this creates and deletes a temporary file on the
+      local filesystem.
+    """
+    orig_storage = vw.getMeta("StorageName")
+    try:
+        _, temp_path = tempfile.mkstemp(suffix="viv")
+        try:
+            vw.setMeta("StorageName", temp_path)
+            vw.saveWorkspace()
+            with open(temp_path, "rb") as f:
+                # note: here's the exit point.
+                return f.read()
+        finally:
+            try:
+                os.rm(temp_path)
+            except Exception:
+                pass
+    finally:
+        vw.setMeta("StorageName", orig_storage)
+
+
+def loadWorkspaceFromBytes(vw, buf):
+    """
+    deserialize a vivisect workspace from a Python string/bytes.
+    """
+    _, temp_path = tempfile.mkstemp(suffix="viv")
+    try:
+        with open(temp_path, "wb") as f:
+            f.write(buf)
+        vw.loadWorkspace(temp_path)
+        # note: here's the exit point.
+        return vw
+    finally:
+        try:
+            os.rm(temp_path)
+        except Exception:
+            pass
+
+
+def getWorkspaceFromBytes(buf):
+    """
+    create a new vivisect workspace and load it from a
+      Python string/bytes.
+    """
+    vw = vivisect.VivWorkspace()
+    loadWorkspaceFromBytes(vw, buf)
+    return vw
+
+
+def getWorkspaceFromFile(filepath):
+    """
+    deserialize a file into a new vivisect workspace.
+    """
+    vw = vivisect.VivWorkspace()
+    vw.verbose = True
+    vw.config.viv.parsers.pe.nx = True
+    vw.loadFromFile(filepath)
+    vw.analyze()
     return vw
 
 
@@ -273,85 +337,4 @@
          
     for tova, bflags in op.getBranches():
         if tova == va:
-            yield (op.va, va, vivisect.const.REF_CODE, bflags)
-=======
-    vw.addMemoryMap(base, envi.memory.MM_RWX, 'shellcode', buf)
-    vw.addSegment(base, len(buf), 'shellcode_0x%x' % base, 'blob')
-
-    if entry_point:
-        vw.addEntryPoint(base + entry_point)
-    vw.analyze()
-
-    if should_save:
-        if save_path is None:
-            raise Exception("Failed to save workspace, destination save path cannot be empty")
-        vw.setMeta("StorageName", "%s.viv" % save_path)
-        vw.saveWorkspace()
-
-    return vw
-
-
-def saveWorkspaceToBytes(vw):
-    """
-    serialize a vivisect workspace to a Python string/bytes.
-
-    note, this creates and deletes a temporary file on the
-      local filesystem.
-    """
-    orig_storage = vw.getMeta("StorageName")
-    try:
-        _, temp_path = tempfile.mkstemp(suffix="viv")
-        try:
-            vw.setMeta("StorageName", temp_path)
-            vw.saveWorkspace()
-            with open(temp_path, "rb") as f:
-                # note: here's the exit point.
-                return f.read()
-        finally:
-            try:
-                os.rm(temp_path)
-            except Exception:
-                pass
-    finally:
-        vw.setMeta("StorageName", orig_storage)
-
-
-def loadWorkspaceFromBytes(vw, buf):
-    """
-    deserialize a vivisect workspace from a Python string/bytes.
-    """
-    _, temp_path = tempfile.mkstemp(suffix="viv")
-    try:
-        with open(temp_path, "wb") as f:
-            f.write(buf)
-        vw.loadWorkspace(temp_path)
-        # note: here's the exit point.
-        return vw
-    finally:
-        try:
-            os.rm(temp_path)
-        except Exception:
-            pass
-
-
-def getWorkspaceFromBytes(buf):
-    """
-    create a new vivisect workspace and load it from a
-      Python string/bytes.
-    """
-    vw = vivisect.VivWorkspace()
-    loadWorkspaceFromBytes(vw, buf)
-    return vw
-
-
-def getWorkspaceFromFile(filepath):
-    """
-    deserialize a file into a new vivisect workspace.
-    """
-    vw = vivisect.VivWorkspace()
-    vw.verbose = True
-    vw.config.viv.parsers.pe.nx = True
-    vw.loadFromFile(filepath)
-    vw.analyze()
-    return vw
->>>>>>> 43a25f16
+            yield (op.va, va, vivisect.const.REF_CODE, bflags)