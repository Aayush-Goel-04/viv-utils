--- conflicted
+++ resolved
@@ -170,24 +170,15 @@
                 if ret is not None:
                     logger.debug("driver: hook handled call: %s", callname)
                     return True
-<<<<<<< HEAD
-                if callname:
+
+                if callname and callname not in ("UnknownApi", "?"):
                     logger.debug("driver: hook API call NOT handled: %s", callname)
-            except UnsupportedFunction:
-                continue
-            except Exception as e:
-                logger.debug("%s.hook failed: %s", hook.__class__.__name__, e)
-=======
             except StopEmulation:
                 raise
             except UnsupportedFunction:
                 continue
             except Exception as e:
-                mon.logAnomaly(emu, pc,
-                        "%s.apicall failed: %s" % (hook.__class__.__name__, e))
-        if callname and callname not in ("UnknownApi", "?"):
-            self._logger.debug("driver hook API call NOT handled: %s", callname)
->>>>>>> bbe3788c
+                logger.debug("%s.hook failed: %s", hook.__class__.__name__, e)
 
         if callname in emu.hooks:
             hook = emu.hooks.get(callname)
