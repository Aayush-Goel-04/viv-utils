<<<<<<< HEAD
# viv-utils
Utilities for working with vivisect
=======
# you should now use the public package

```
pip install viv-utils
```
>>>>>>> 9cb2e66d
<|MERGE_RESOLUTION|>--- conflicted
+++ resolved
@@ -1,10 +1,6 @@
-<<<<<<< HEAD
 # viv-utils
 Utilities for working with vivisect
-=======
-# you should now use the public package
 
 ```
 pip install viv-utils
-```
->>>>>>> 9cb2e66d
+```